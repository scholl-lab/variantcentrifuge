#!/usr/bin/env python3
"""
Enhanced test data generator with realistic annotation sampling for gene burden analysis.

This script creates realistic test datasets by:
1. Sampling authentic SnpEff annotations from anonymized local templates
2. Mapping limited source genes to diverse target genes
3. Preserving complex annotation structures while ensuring controlled test outcomes
4. Maintaining comprehensive test coverage for all gene burden scenarios

Key Features:
- Real annotation pattern sampling with authentic dbNSFP scores
- Gene mapping with effect-aware annotation transfer
- Modular annotation sampling classes for reusability
- Controlled genotype distributions for reliable test outcomes
- Comprehensive test scenario coverage
- Self-contained with local anonymized annotation templates

Author: Enhanced by Claude Code
"""

import argparse
import csv
import gzip
import json
import logging
import os
import random
import re
import sys
from collections import defaultdict, namedtuple
from datetime import datetime
from pathlib import Path
from typing import Dict, List, Set, Tuple, Optional, Union
from dataclasses import dataclass

# Configure logging
logging.basicConfig(level=logging.INFO, format="%(asctime)s - %(levelname)s - %(message)s")
logger = logging.getLogger(__name__)


@dataclass
class AnnotationTemplate:
    """Template for variant annotations extracted from real data."""
    
    effect: str                    # e.g., "missense_variant"
    impact: str                   # HIGH, MODERATE, LOW, MODIFIER
    gene_biotype: str            # protein_coding, pseudogene, etc.
    transcript_biotype: str      # protein_coding, etc. 
    ann_fields: str              # Full ANN field content
    dbNSFP_fields: Dict[str, str]  # All dbNSFP prediction scores
    other_fields: Dict[str, str]   # Other INFO fields
    consequence_rank: int         # Ranking of consequence severity


class AnnotationSampler:
    """Samples and categorizes real annotation patterns from test data."""
    
    def __init__(self, source_file: str = None):
        """Initialize with source annotation file."""
        # Default to local anonymized annotation templates
        if source_file is None:
            script_dir = Path(__file__).parent
<<<<<<< HEAD
            source_file = str(script_dir / "templates" / "annotation_templates.txt")
=======
            source_file = str(script_dir / "test_data" / "annotation_templates.txt")
>>>>>>> 81a83dc6
        
        self.source_file = source_file
        self.templates = defaultdict(list)  # effect_type -> [AnnotationTemplate]
        self.gene_annotations = defaultdict(list)  # source_gene -> [AnnotationTemplate]
        self.consequence_ranking = {
            # High impact
            "stop_gained": 10, "frameshift_variant": 10, "stop_lost": 10,
            "start_lost": 10, "splice_acceptor_variant": 10, "splice_donor_variant": 10,
            
            # Moderate impact  
            "missense_variant": 7, "inframe_deletion": 6, "inframe_insertion": 6,
            "splice_region_variant": 5,
            
            # Low impact
            "synonymous_variant": 3, "stop_retained_variant": 3,
            
            # Modifier impact
            "intron_variant": 1, "upstream_gene_variant": 1, "downstream_gene_variant": 1,
            "intergenic_variant": 0
        }
        
        logger.info(f"Initializing annotation sampler with {source_file}")
        self._parse_annotations()
    
    def _parse_annotations(self) -> None:
        """Parse annotations from source file and categorize them."""
        logger.info("Parsing real annotations from source file...")
        
        parsed_count = 0
        
        try:
            with open(self.source_file, 'r') as f:
                for line_num, line in enumerate(f, 1):
                    if line.startswith('#') or not line.strip():
                        continue
                    
                    try:
                        # Handle both VCF format (8+ fields) and INFO-only format
                        line = line.strip()
                        if '\t' in line:
                            fields = line.split('\t')
                            if len(fields) >= 8:
                                info = fields[7]  # Standard VCF INFO field
                            else:
                                continue
                        else:
                            # INFO field only format
                            info = line
                        
                        # Extract annotation template
                        template = self._extract_annotation_template(info)
                        if template:
                            # Categorize by effect type
                            self.templates[template.effect].append(template)
                            
                            # Extract gene from ANN field
                            gene = self._extract_gene_from_ann(template.ann_fields)
                            if gene:
                                self.gene_annotations[gene].append(template)
                            
                            parsed_count += 1
                    
                    except Exception as e:
                        logger.warning(f"Error parsing line {line_num}: {e}")
                        continue
        
        except FileNotFoundError:
            logger.error(f"Source file not found: {self.source_file}")
            raise
        
        logger.info(f"Parsed {parsed_count} annotation templates")
        logger.info(f"Found {len(self.templates)} unique effect types")
        logger.info(f"Found {len(self.gene_annotations)} source genes")
        
        # Log effect distribution
        for effect, templates in self.templates.items():
            logger.debug(f"  {effect}: {len(templates)} templates")
    
    def _extract_annotation_template(self, info_field: str) -> Optional[AnnotationTemplate]:
        """Extract annotation template from INFO field."""
        try:
            # Extract ANN field (handle both ANN= and mangled MMLEMLEANN= formats)
            ann_match = re.search(r'(?:ANN|MMLEMLEANN|[A-Z]*ANN)=([^;]+)', info_field)
            if not ann_match:
                return None
            
            ann_value = ann_match.group(1)
            
            # Parse first annotation (primary transcript)
            ann_parts = ann_value.split('|')
            if len(ann_parts) < 10:
                return None
            
            alt, effect, impact, gene, gene_id, feature_type, feature_id, transcript_biotype = ann_parts[:8]
            
            # Extract ALL annotation fields (dbNSFP, splice, ClinVar, HGMD, etc.)
            dbNSFP_fields = {}
            other_fields = {}
            
            # Extract dbNSFP fields
            for match in re.finditer(r'(dbNSFP_[^=]+)=([^;]+)', info_field):
                key, value = match.groups()
                dbNSFP_fields[key] = value
            
            # Extract splice prediction fields
            for match in re.finditer(r'(splice_[^=]+)=([^;]+)', info_field):
                key, value = match.groups()
                other_fields[key] = value
            
            # Extract ClinVar and HGMD fields
            for pattern in [r'(ClinVar_[^=]+)=([^;]+)', r'(hgmd_[^=]+)=([^;]+)',
                           r'(CADD_phred)=([^;]+)', r'(gnomAD_[^=]+)=([^;]+)', 
                           r'(REVEL_[^=]+)=([^;]+)', r'(SIFT[^=]+)=([^;]+)',
                           r'(Polyphen2_[^=]+)=([^;]+)', r'(FATHMM_[^=]+)=([^;]+)']:
                for match in re.finditer(pattern, info_field):
                    key, value = match.groups()
                    other_fields[key] = value
            
            # Rank consequence severity
            consequence_rank = self.consequence_ranking.get(effect, 0)
            
            template = AnnotationTemplate(
                effect=effect,
                impact=impact,
                gene_biotype=feature_type,
                transcript_biotype=transcript_biotype,
                ann_fields=ann_value,
                dbNSFP_fields=dbNSFP_fields,
                other_fields=other_fields,
                consequence_rank=consequence_rank
            )
            
            return template
            
        except Exception as e:
            logger.debug(f"Error extracting annotation template: {e}")
            return None
    
    def _extract_gene_from_ann(self, ann_field: str) -> Optional[str]:
        """Extract gene name from ANN field."""
        try:
            parts = ann_field.split('|')
            if len(parts) > 3:
                return parts[3]  # Gene name is in position 3
        except:
            pass
        return None
    
    def sample_annotation(self, target_gene: str, effect_preference: str = None, 
                         impact_preference: str = None) -> Optional[AnnotationTemplate]:
        """Sample an appropriate annotation template."""
        
        # Get candidates based on preferences
        candidates = []
        
        if effect_preference and effect_preference in self.templates:
            candidates = self.templates[effect_preference]
        elif impact_preference:
            # Find templates with matching impact
            for effect, templates in self.templates.items():
                candidates.extend([t for t in templates if t.impact == impact_preference])
        else:
            # Use all available templates
            for templates in self.templates.values():
                candidates.extend(templates)
        
        if not candidates:
            logger.warning(f"No annotation candidates found for {target_gene}")
            return None
        
        # Select template and adapt for target gene
        template = random.choice(candidates)
        
        # Create adapted template
        adapted_ann = self._adapt_annotation_for_gene(template.ann_fields, target_gene)
        
        adapted_template = AnnotationTemplate(
            effect=template.effect,
            impact=template.impact,
            gene_biotype=template.gene_biotype,
            transcript_biotype=template.transcript_biotype,
            ann_fields=adapted_ann,
            dbNSFP_fields=template.dbNSFP_fields.copy(),
            other_fields=template.other_fields.copy(),
            consequence_rank=template.consequence_rank
        )
        
        return adapted_template
    
    def _adapt_annotation_for_gene(self, ann_field: str, target_gene: str) -> str:
        """Adapt annotation field for target gene."""
        parts = ann_field.split('|')
        if len(parts) > 3:
            parts[3] = target_gene  # Replace gene name
            parts[4] = target_gene  # Replace gene ID
        return '|'.join(parts)
    
    def get_effect_types(self) -> List[str]:
        """Get all available effect types."""
        return list(self.templates.keys())
    
    def get_high_impact_effects(self) -> List[str]:
        """Get high impact effect types."""
        return [effect for effect, templates in self.templates.items() 
                if templates and templates[0].impact == "HIGH"]
    
    def get_moderate_impact_effects(self) -> List[str]:
        """Get moderate impact effect types."""
        return [effect for effect, templates in self.templates.items() 
                if templates and templates[0].impact == "MODERATE"]


class EnhancedTestDataGenerator:
    """Enhanced test data generator using real annotation sampling."""

    # Test genes with real hg19 coordinates
    DISEASE_GENES = {"PKD1", "PKD2", "BRCA1", "BRCA2"}
    CONTROL_GENES = {"TTN", "OBSCN", "MUC16"}
    ALL_GENES = DISEASE_GENES | CONTROL_GENES

    # Real hg19 gene coordinates (chrom, start, end, strand)
    GENE_COORDINATES = {
        "OBSCN": ("1", 228395830, 228566577, "+"),
        "BRCA2": ("13", 32889610, 32973805, "+"),
        "PKD1": ("16", 2138710, 2185899, "-"),
        "BRCA1": ("17", 41196311, 41277500, "-"),
        "MUC16": ("19", 8959519, 9092018, "-"),
        "TTN": ("2", 179390715, 179695529, "-"),
        "PKD2": ("4", 88928819, 88998929, "+"),
    }

    # Sample configuration
    NUM_CASES = 40
    NUM_CONTROLS = 60
    TOTAL_SAMPLES = NUM_CASES + NUM_CONTROLS

    # HPO terms for test scenarios
    HPO_TERMS = {
        "case_terms": [
            "HP:0000113",  # Polycystic kidney dysplasia
            "HP:0000003",  # Multicystic kidney dysplasia
            "HP:0000107",  # Renal cyst
            "HP:0000822",  # Hypertension
            "HP:0003774",  # Stage 5 chronic kidney disease
        ],
        "control_terms": [
            "HP:0000001",  # All (root term, essentially healthy)
            "HP:0032101",  # Normal phenotype (custom)
        ],
        "mixed_terms": [
            "HP:0001626",  # Abnormality of the cardiovascular system
            "HP:0000478",  # Abnormality of the eye
            "HP:0001574",  # Abnormality of the integument
        ],
    }

    # Genotype probabilities for controlled distributions
    PROBABILITIES = {
        "case_disease_pathogenic": 0.75,  # 75% cases have pathogenic disease gene variants
        "case_disease_benign": 0.25,     # 25% cases have benign disease gene variants
        "control_disease_pathogenic": 0.10,  # 10% controls have pathogenic disease variants
        "control_disease_benign": 0.15,     # 15% controls have benign disease variants
        "any_control_gene": 0.40,           # 40% all samples have control gene variants
    }

    HOMO_PROB = 0.20  # Probability of homozygous when variant is present

    def __init__(self, annotation_source: str = None, seed: int = 42):
        """Initialize generator with annotation sampler."""
        random.seed(seed)
        
        # Initialize annotation sampler (defaults to local anonymized templates)
        self.annotation_sampler = AnnotationSampler(annotation_source)
        
        # Generate sample IDs with realistic naming
        self.case_samples = [f"CASE_{i:03d}" for i in range(1, self.NUM_CASES + 1)]
        self.control_samples = [f"CTRL_{i:03d}" for i in range(1, self.NUM_CONTROLS + 1)]
        self.all_samples = self.case_samples + self.control_samples

        # Track statistics
        self.variant_stats = defaultdict(lambda: defaultdict(int))

        logger.info(
            f"Initialized enhanced generator with {len(self.case_samples)} cases, "
            f"{len(self.control_samples)} controls"
        )
        logger.info(f"Annotation templates loaded: {len(self.annotation_sampler.templates)}")

    def generate_realistic_variants_with_annotations(self) -> List[Tuple[str, str, str, str, str, str]]:
        """Generate variants with realistic annotations sampled from real data."""
        variants = []
        
        # Predefined alleles for realistic substitutions
        alleles = ["A", "T", "G", "C"]
        
        for gene in self.ALL_GENES:
            if gene not in self.GENE_COORDINATES:
                logger.warning(f"No coordinates found for gene {gene}, skipping")
                continue

            chrom, start, end, strand = self.GENE_COORDINATES[gene]
            gene_length = end - start

            # Determine variant characteristics based on gene type
            if gene in self.DISEASE_GENES:
                # Disease genes: more variants with diverse impacts
                num_variants = 4 if gene_length < 100000 else 5
                
                # Create mix of high/moderate impact variants for disease genes
                variant_effects = []
                
                # Add high impact variants (pathogenic)
                high_impact_effects = self.annotation_sampler.get_high_impact_effects()
                if high_impact_effects:
                    variant_effects.extend(random.choices(high_impact_effects, k=2))
                
                # Add moderate impact variants 
                moderate_impact_effects = self.annotation_sampler.get_moderate_impact_effects()
                if moderate_impact_effects:
                    variant_effects.extend(random.choices(moderate_impact_effects, k=num_variants-2))
                
                # Fill remaining with any available effects
                while len(variant_effects) < num_variants:
                    variant_effects.append(random.choice(self.annotation_sampler.get_effect_types()))
                    
            else:
                # Control genes: mostly benign/moderate effects
                num_variants = 3
                variant_effects = random.choices(
                    self.annotation_sampler.get_moderate_impact_effects() or 
                    self.annotation_sampler.get_effect_types(), 
                    k=num_variants
                )

            # Generate variants within gene boundaries
            for i in range(num_variants):
                # Sample position within gene (avoid very start/end for realism)
                margin = min(gene_length // 10, 5000)
                pos_start = start + margin
                pos_end = end - margin
                position = random.randint(pos_start, pos_end)

                # Generate realistic alleles
                ref_allele = random.choice(alleles)
                alt_allele = random.choice([a for a in alleles if a != ref_allele])

                # Get realistic annotation for this effect and gene
                effect_type = variant_effects[i] if i < len(variant_effects) else random.choice(self.annotation_sampler.get_effect_types())
                annotation = self.annotation_sampler.sample_annotation(
                    target_gene=gene,
                    effect_preference=effect_type
                )
                
                if annotation:
                    variants.append((chrom, str(position), ref_allele, alt_allele, gene, annotation))
                else:
                    logger.warning(f"Could not generate annotation for {gene} with effect {effect_type}")

        # Sort variants by chromosome and position
        def sort_key(variant):
            chrom, pos, ref, alt, gene, annotation = variant
            try:
                chrom_num = int(chrom) if chrom.isdigit() else (23 if chrom == "X" else 24 if chrom == "Y" else 25)
                return (chrom_num, int(pos))
            except:
                return (999, 0)

        variants.sort(key=sort_key)
        logger.info(f"Generated {len(variants)} variants with real annotations across {len(self.ALL_GENES)} genes")

        return variants

    def create_info_field(self, annotation: AnnotationTemplate, gene: str, genotypes: List[str]) -> str:
        """Create realistic INFO field from annotation template."""
        info_parts = []
        
        # Calculate AC (allele count) from genotypes
        ac = 0
        for genotype in genotypes:
            gt = genotype.split(':')[0]  # Extract GT field
            if gt == "0/1":
                ac += 1
            elif gt == "1/1":
                ac += 2
        
        # Add core fields
        info_parts.append(f"AC={ac}")
        
        # Properly escape ANN field content to avoid parsing issues
        ann_content = annotation.ann_fields.replace(';', '%3B').replace('=', '%3D')
        info_parts.append(f"ANN={ann_content}")
        info_parts.extend(["SNP", "VARTYPE=SNP"])
        
        # Add dbNSFP fields (skip any that might cause issues)
        for key, value in annotation.dbNSFP_fields.items():
            # Skip keys that contain problematic characters or are too long
            if '|' in key or '&' in key or len(key) > 50:
                continue
            clean_key = key.replace('|', '_').replace('&', '_').replace('=', '_')
            clean_value = str(value).replace(';', ',').replace('=', ':')
            info_parts.append(f"{clean_key}={clean_value}")
        
        # Add other annotation fields (also filtered)
        for key, value in annotation.other_fields.items():
            # Skip keys that contain problematic characters or are too long
            if '|' in key or '&' in key or len(key) > 50:
                continue
            clean_key = key.replace('|', '_').replace('&', '_').replace('=', '_')
            clean_value = str(value).replace(';', ',').replace('=', ':')
            info_parts.append(f"{clean_key}={clean_value}")
        
        # Add default values for commonly expected fields if missing
        expected_fields = {
            'splice_dbscSNV_rf_score': '0.0',
            'splice_dbscSNV_ada_score': '0.0',
            'splice_spidex_dpsi_zscore': '0.0',
            'dbNSFP_gnomAD_exomes_AC': '0',
            'dbNSFP_gnomAD_genomes_AC': '0',
            'dbNSFP_ALFA_Total_AC': '0',
            'dbNSFP_clinvar_clnsig': 'uncertain',
            'ClinVar_CLNSIG': 'uncertain',
            'hgmd_CLASS': 'unknown'
        }
        
        # Get all existing field names
        existing_fields = set()
        for key in annotation.dbNSFP_fields.keys():
            if not ('|' in key or '&' in key or len(key) > 50):
                existing_fields.add(key.replace('|', '_').replace('&', '_').replace('=', '_'))
        for key in annotation.other_fields.keys():
            if not ('|' in key or '&' in key or len(key) > 50):
                existing_fields.add(key.replace('|', '_').replace('&', '_').replace('=', '_'))
        
        # Add missing expected fields with defaults
        for field, default_value in expected_fields.items():
            if field not in existing_fields:
                info_parts.append(f"{field}={default_value}")
        
        return ";".join(info_parts)

    def is_pathogenic_annotation(self, annotation: AnnotationTemplate) -> bool:
        """Determine if annotation suggests pathogenic variant."""
        # High impact variants are considered pathogenic
        if annotation.impact == "HIGH":
            return True
        
        # Check dbNSFP pathogenicity predictions
        pathogenic_indicators = []
        
        # Check SIFT (low scores = deleterious)
        if "dbNSFP_SIFT_pred" in annotation.dbNSFP_fields:
            sift_pred = annotation.dbNSFP_fields["dbNSFP_SIFT_pred"]
            if "D" in sift_pred:  # Deleterious
                pathogenic_indicators.append(True)
        
        # Check PolyPhen (high scores = damaging)
        if "dbNSFP_Polyphen2_HDIV_pred" in annotation.dbNSFP_fields:
            poly_pred = annotation.dbNSFP_fields["dbNSFP_Polyphen2_HDIV_pred"]
            if "D" in poly_pred:  # Damaging
                pathogenic_indicators.append(True)
        
        # Check CADD score (high scores = pathogenic)
        if "dbNSFP_CADD_phred" in annotation.dbNSFP_fields:
            try:
                cadd_score = float(annotation.dbNSFP_fields["dbNSFP_CADD_phred"])
                if cadd_score > 20:  # CADD > 20 suggests pathogenic
                    pathogenic_indicators.append(True)
            except:
                pass
        
        # Moderate impact with multiple pathogenic indicators
        if annotation.impact == "MODERATE" and len(pathogenic_indicators) >= 2:
            return True
        
        return False

    def generate_genotype(self, gene: str, annotation: AnnotationTemplate, is_case: bool) -> str:
        """Generate realistic genotype based on gene, annotation, and sample type."""
        genotype = "0/0"  # Default: no variant

        # Determine if this annotation suggests pathogenic variant
        is_pathogenic = self.is_pathogenic_annotation(annotation)
        
        # Determine variant presence probability
        should_have_variant = False

        if gene in self.DISEASE_GENES:
            if is_case:
                prob = (
                    self.PROBABILITIES["case_disease_pathogenic"]
                    if is_pathogenic
                    else self.PROBABILITIES["case_disease_benign"]
                )
            else:
                prob = (
                    self.PROBABILITIES["control_disease_pathogenic"]
                    if is_pathogenic
                    else self.PROBABILITIES["control_disease_benign"]
                )
            should_have_variant = random.random() < prob

        elif gene in self.CONTROL_GENES:
            # Control genes: same probability for all samples
            should_have_variant = random.random() < self.PROBABILITIES["any_control_gene"]

        # Generate genotype if variant present
        if should_have_variant:
            if random.random() < self.HOMO_PROB:
                genotype = "1/1"
            else:
                genotype = "0/1"

        # Update statistics
        sample_type = "case" if is_case else "control"
        pathogenicity = "pathogenic" if is_pathogenic else "benign"
        self.variant_stats[f"{gene}_{sample_type}_{pathogenicity}"][genotype] += 1

        # Return formatted genotype with realistic quality scores
        if genotype == "0/0":
            return f"{genotype}:55:0,55:99"
        elif genotype == "0/1":
            return f"{genotype}:65:28,32:95"
        else:  # 1/1
            return f"{genotype}:45:0,45:99"

    def create_enhanced_vcf_file(self, output_path: Path) -> Dict[str, int]:
        """Create VCF with realistic annotations from sampled data."""
        logger.info(f"Creating enhanced VCF with real annotations: {output_path}")

        stats = {
            "total_variants": 0,
            "disease_variants": 0,
            "control_variants": 0,
            "high_impact_variants": 0,
            "moderate_impact_variants": 0
        }

        # Generate variants with realistic annotations
        variant_data = self.generate_realistic_variants_with_annotations()

        with open(output_path, "w") as f:
            # Write comprehensive VCF header
            f.write("##fileformat=VCFv4.2\n")
            f.write("##reference=hg19\n")
            f.write(f"##fileDate={datetime.now().strftime('%Y%m%d')}\n")
            f.write("##source=VariantCentrifuge_EnhancedTestDataGenerator_v2.0\n")
            
            # Add contig lines
            chromosomes = set()
            for gene, (chrom, start, end, strand) in self.GENE_COORDINATES.items():
                chromosomes.add(chrom)

            for chrom in sorted(chromosomes, key=lambda x: int(x) if x.isdigit() else ord(x[0])):
                f.write(f"##contig=<ID={chrom}>\n")

            # INFO field definitions for rich annotations
            info_fields = [
                '##INFO=<ID=ANN,Number=.,Type=String,Description="Functional annotations: Allele | Annotation | Annotation_Impact | Gene_Name | Gene_ID | Feature_Type | Feature_ID | Transcript_BioType | Rank | HGVS.c | HGVS.p | cDNA.pos / cDNA.length | CDS.pos / CDS.length | AA.pos / AA.length | Distance | ERRORS / WARNINGS / INFO">',
                '##INFO=<ID=AC,Number=A,Type=Integer,Description="Allele count in genotypes">',
                '##INFO=<ID=SNP,Number=0,Type=Flag,Description="Variant is a SNP">',
                '##INFO=<ID=VARTYPE,Number=1,Type=String,Description="Variant type">',
            ]
            
            # Dynamically generate annotation field definitions from templates
            annotation_fields = []
            all_field_names = set()
            
            # Collect all field names from templates
            for templates in self.annotation_sampler.templates.values():
                for template in templates:
                    for key in template.dbNSFP_fields.keys():
                        # Skip problematic keys
                        if '|' in key or '&' in key or len(key) > 50:
                            continue
                        clean_key = key.replace('|', '_').replace('&', '_').replace('=', '_')
                        all_field_names.add(clean_key)
                    for key in template.other_fields.keys():
                        # Skip problematic keys
                        if '|' in key or '&' in key or len(key) > 50:
                            continue
                        clean_key = key.replace('|', '_').replace('&', '_').replace('=', '_')
                        all_field_names.add(clean_key)
            
            # Add commonly expected fields
            expected_fields = {
                'splice_dbscSNV_rf_score': 'Float',
                'splice_dbscSNV_ada_score': 'Float',
                'splice_spidex_dpsi_zscore': 'Float',
                'dbNSFP_gnomAD_exomes_AC': 'Integer',
                'dbNSFP_gnomAD_genomes_AC': 'Integer',
                'dbNSFP_ALFA_Total_AC': 'Integer',
                'dbNSFP_clinvar_clnsig': 'String',
                'ClinVar_CLNSIG': 'String',
                'hgmd_CLASS': 'String'
            }
            
            all_field_names.update(expected_fields.keys())
            
            # Generate field definitions
            for field in sorted(all_field_names):
                if field.startswith('dbNSFP_') and ('AC' in field or 'AN' in field):
                    field_type = 'Integer'
                elif field.startswith('dbNSFP_') and ('AF' in field or 'score' in field or 'rankscore' in field):
                    field_type = 'Float'
                elif field.startswith('splice_') and 'score' in field:
                    field_type = 'Float'
                elif field in expected_fields:
                    field_type = expected_fields[field]
                else:
                    field_type = 'String'
                
                annotation_fields.append(f'##INFO=<ID={field},Number=.,Type={field_type},Description="{field} annotation">')
            
            # Add core dbNSFP fields with proper descriptions
            core_fields = [
                '##INFO=<ID=dbNSFP_CADD_phred,Number=.,Type=Float,Description="CADD phred-like score">',
                '##INFO=<ID=dbNSFP_SIFT_pred,Number=.,Type=String,Description="SIFT prediction">',
                '##INFO=<ID=dbNSFP_Polyphen2_HDIV_pred,Number=.,Type=String,Description="PolyPhen2 HDIV prediction">',
                '##INFO=<ID=dbNSFP_REVEL_score,Number=.,Type=Float,Description="REVEL score">',
                '##INFO=<ID=dbNSFP_GERP___RS,Number=.,Type=Float,Description="GERP++ rejection score">',
            ]
            
            # Replace any duplicate entries from core_fields
            final_annotation_fields = []
            core_field_ids = set()
            for field in core_fields:
                field_id = field.split('ID=')[1].split(',')[0]
                core_field_ids.add(field_id)
                final_annotation_fields.append(field)
            
            # Add remaining annotation fields that aren't in core_fields
            for field in annotation_fields:
                field_id = field.split('ID=')[1].split(',')[0]
                if field_id not in core_field_ids:
                    final_annotation_fields.append(field)
            
            annotation_fields = final_annotation_fields
            
            for field in info_fields + annotation_fields:
                f.write(field + "\n")

            # FORMAT field definitions
            format_fields = [
                '##FORMAT=<ID=GT,Number=1,Type=String,Description="Genotype">',
                '##FORMAT=<ID=DP,Number=1,Type=Integer,Description="Read Depth">',
                '##FORMAT=<ID=AD,Number=R,Type=Integer,Description="Allelic depths">',
                '##FORMAT=<ID=GQ,Number=1,Type=Integer,Description="Genotype Quality">',
            ]
            
            for field in format_fields:
                f.write(field + "\n")

            # Write sample header
            header_fields = ["#CHROM", "POS", "ID", "REF", "ALT", "QUAL", "FILTER", "INFO", "FORMAT"]
            header = "\t".join(header_fields + self.all_samples) + "\n"
            f.write(header)

            # Write variants with realistic annotations
            for chrom, pos, ref, alt, gene, annotation in variant_data:
                stats["total_variants"] += 1
                
                if gene in self.DISEASE_GENES:
                    stats["disease_variants"] += 1
                else:
                    stats["control_variants"] += 1
                
                if annotation.impact == "HIGH":
                    stats["high_impact_variants"] += 1
                elif annotation.impact == "MODERATE":
                    stats["moderate_impact_variants"] += 1

                # Generate genotypes for all samples using realistic annotation-based logic
                genotypes = []
                for sample in self.all_samples:
                    is_case = sample in self.case_samples
                    genotype = self.generate_genotype(gene, annotation, is_case)
                    genotypes.append(genotype)

                # Create realistic INFO field from annotation (including AC from genotypes)
                info = self.create_info_field(annotation, gene, genotypes)

                # Write variant line
                fields = [chrom, pos, ".", ref, alt, "100", "PASS", info, "GT:DP:AD:GQ"]
                line = "\t".join(fields + genotypes) + "\n"
                f.write(line)

        logger.info(f"Created enhanced VCF with {stats['total_variants']} variants")
        logger.info(f"  - Disease variants: {stats['disease_variants']}")
        logger.info(f"  - Control variants: {stats['control_variants']}")
        logger.info(f"  - High impact: {stats['high_impact_variants']}")
        logger.info(f"  - Moderate impact: {stats['moderate_impact_variants']}")
        
        return stats

    # Include all the helper methods from the original class
    def create_sample_files(self, output_dir: Path) -> None:
        """Create sample list files for direct sample specification."""
        logger.info("Creating sample list files")

        # Basic case/control files
        (output_dir / "case_samples.txt").write_text("\n".join(self.case_samples) + "\n")
        (output_dir / "control_samples.txt").write_text("\n".join(self.control_samples) + "\n")

        # Subset files for testing partial overlaps
        case_subset = self.case_samples[:20]  # First 20 cases
        control_subset = self.control_samples[:30]  # First 30 controls

        (output_dir / "case_samples_subset.txt").write_text("\n".join(case_subset) + "\n")
        (output_dir / "control_samples_subset.txt").write_text("\n".join(control_subset) + "\n")

    def create_phenotype_files(self, output_dir: Path) -> None:
        """Create comprehensive phenotype files for all test scenarios."""
        logger.info("Creating phenotype files")

        # Create all phenotype file variants
        self._create_basic_phenotype_file(output_dir / "phenotypes_basic.csv")
        self._create_extended_phenotype_file(output_dir / "phenotypes_extended.csv")
        self._create_tsv_phenotype_file(output_dir / "phenotypes.tsv")
        self._create_alternative_phenotype_file(output_dir / "phenotypes_alt_columns.csv")
        self._create_incomplete_phenotype_file(output_dir / "phenotypes_incomplete.csv")

    def _create_basic_phenotype_file(self, output_path: Path) -> None:
        """Create basic phenotype file similar to GCKD format."""
        with open(output_path, "w", newline="") as f:
            writer = csv.writer(f)
            writer.writerow([
                "MNPPSD", "CGRSequenceID", "SampleID", "Sex", 
                "category_term", "identifier", "name", "link"
            ])

            for i, sample in enumerate(self.all_samples):
                is_case = sample in self.case_samples
                sex = random.choice(["male", "female"])

                hpo_term = (
                    random.choice(self.HPO_TERMS["case_terms"]) if is_case 
                    else random.choice(self.HPO_TERMS["control_terms"])
                )
                name = self._get_hpo_name(hpo_term)

                writer.writerow([
                    f"mnp{i:03d}", f"{300000 + i}", sample, sex,
                    "hpo_identifier", hpo_term, name,
                    f"https://hpo.jax.org/app/browse/term/{hpo_term}"
                ])

    def _create_extended_phenotype_file(self, output_path: Path) -> None:
        """Create phenotype file with multiple HPO terms per sample."""
        with open(output_path, "w", newline="") as f:
            writer = csv.writer(f)
            writer.writerow([
                "MNPPSD", "CGRSequenceID", "SampleID", "Sex",
                "category_term", "identifier", "name", "link"
            ])

            for i, sample in enumerate(self.all_samples):
                is_case = sample in self.case_samples
                sex = random.choice(["male", "female"])
                num_terms = random.randint(1, 3)

                if is_case:
                    available_terms = self.HPO_TERMS["case_terms"] + self.HPO_TERMS["mixed_terms"]
                else:
                    available_terms = self.HPO_TERMS["control_terms"] + self.HPO_TERMS["mixed_terms"]

                selected_terms = random.sample(available_terms, min(num_terms, len(available_terms)))

                for hpo_term in selected_terms:
                    writer.writerow([
                        f"mnp{i:03d}", f"{300000 + i}", sample, sex,
                        "hpo_identifier", hpo_term, self._get_hpo_name(hpo_term),
                        f"https://hpo.jax.org/app/browse/term/{hpo_term}"
                    ])

    def _create_tsv_phenotype_file(self, output_path: Path) -> None:
        """Create simple TSV phenotype file."""
        with open(output_path, "w") as f:
            f.write("sample_id\tphenotype\tage\tsex\n")
            for sample in self.all_samples:
                is_case = sample in self.case_samples
                age = random.randint(25, 75)
                sex = random.choice(["M", "F"])
                phenotype = "affected" if is_case else "unaffected"
                f.write(f"{sample}\t{phenotype}\t{age}\t{sex}\n")

    def _create_alternative_phenotype_file(self, output_path: Path) -> None:
        """Create phenotype file with alternative column names."""
        with open(output_path, "w", newline="") as f:
            writer = csv.writer(f)
            writer.writerow([
                "patient_id", "sequencing_id", "sample_name", "gender",
                "term_type", "hpo_id", "description", "url"
            ])

            for i, sample in enumerate(self.all_samples):
                is_case = sample in self.case_samples
                sex = random.choice(["male", "female"])

                hpo_term = (
                    random.choice(self.HPO_TERMS["case_terms"]) if is_case
                    else random.choice(self.HPO_TERMS["control_terms"])
                )

                writer.writerow([
                    f"patient_{i:03d}", f"{400000 + i}", sample, sex,
                    "hpo_identifier", hpo_term, self._get_hpo_name(hpo_term),
                    f"https://hpo.jax.org/app/browse/term/{hpo_term}"
                ])

    def _create_incomplete_phenotype_file(self, output_path: Path) -> None:
        """Create phenotype file missing some samples (for error testing)."""
        with open(output_path, "w", newline="") as f:
            writer = csv.writer(f)
            writer.writerow([
                "MNPPSD", "CGRSequenceID", "SampleID", "Sex",
                "category_term", "identifier", "name", "link"
            ])

            included_samples = self.all_samples[:int(0.8 * len(self.all_samples))]

            for i, sample in enumerate(included_samples):
                is_case = sample in self.case_samples
                sex = random.choice(["male", "female"])

                hpo_term = (
                    random.choice(self.HPO_TERMS["case_terms"]) if is_case
                    else random.choice(self.HPO_TERMS["control_terms"])
                )

                writer.writerow([
                    f"mnp{i:03d}", f"{300000 + i}", sample, sex,
                    "hpo_identifier", hpo_term, self._get_hpo_name(hpo_term),
                    f"https://hpo.jax.org/app/browse/term/{hpo_term}"
                ])

    def _get_hpo_name(self, hpo_term: str) -> str:
        """Get human-readable name for HPO term."""
        hpo_names = {
            "HP:0000113": "Polycystic kidney dysplasia",
            "HP:0000003": "Multicystic kidney dysplasia",
            "HP:0000107": "Renal cyst",
            "HP:0000822": "Hypertension",
            "HP:0003774": "Stage 5 chronic kidney disease",
            "HP:0000001": "All",
            "HP:0032101": "Normal phenotype",
            "HP:0001626": "Abnormality of the cardiovascular system",
            "HP:0000478": "Abnormality of the eye",
            "HP:0001574": "Abnormality of the integument",
        }
        return hpo_names.get(hpo_term, "Unknown phenotype")

    def create_hpo_term_files(self, output_dir: Path) -> None:
        """Create HPO term files for phenotype-based classification."""
        logger.info("Creating HPO term files")

        (output_dir / "case_hpo_terms.txt").write_text(
            "\n".join(self.HPO_TERMS["case_terms"]) + "\n"
        )
        (output_dir / "control_hpo_terms.txt").write_text(
            "\n".join(self.HPO_TERMS["control_terms"]) + "\n"
        )
        (output_dir / "mixed_hpo_terms.txt").write_text(
            "\n".join(self.HPO_TERMS["mixed_terms"]) + "\n"
        )

    def create_gene_files(self, output_dir: Path) -> None:
        """Create gene list files."""
        logger.info("Creating gene list files")

        (output_dir / "test_genes.txt").write_text("\n".join(sorted(self.ALL_GENES)) + "\n")
        (output_dir / "disease_genes.txt").write_text("\n".join(sorted(self.DISEASE_GENES)) + "\n")
        (output_dir / "control_genes.txt").write_text("\n".join(sorted(self.CONTROL_GENES)) + "\n")

    def write_enhanced_statistics(self, output_dir: Path, vcf_stats: Dict[str, int]) -> None:
        """Write comprehensive statistics about the enhanced dataset."""
        logger.info("Writing enhanced dataset statistics")

        # Calculate detailed genotype distribution
        genotype_summary = {}
        for key, genotype_counts in self.variant_stats.items():
            total = sum(genotype_counts.values())
            if total > 0:
                genotype_summary[key] = {
                    "total_samples": total,
                    "ref_only (0/0)": genotype_counts.get("0/0", 0),
                    "heterozygous (0/1)": genotype_counts.get("0/1", 0),
                    "homozygous (1/1)": genotype_counts.get("1/1", 0),
                    "variant_rate": (genotype_counts.get("0/1", 0) + genotype_counts.get("1/1", 0)) / total,
                }

        stats = {
            "generation_info": {
                "date": datetime.now().isoformat(),
                "generator_version": "enhanced_v2.0",
                "description": "Enhanced gene burden test dataset with real annotation sampling",
                "annotation_source": self.annotation_sampler.source_file,
            },
            "sample_composition": {
                "total_samples": len(self.all_samples),
                "case_samples": len(self.case_samples),
                "control_samples": len(self.control_samples),
                "case_sample_ids": self.case_samples,
                "control_sample_ids": self.control_samples,
            },
            "variant_statistics": vcf_stats,
            "annotation_statistics": {
                "total_effect_types": len(self.annotation_sampler.templates),
                "available_effects": list(self.annotation_sampler.templates.keys()),
                "high_impact_effects": self.annotation_sampler.get_high_impact_effects(),
                "moderate_impact_effects": self.annotation_sampler.get_moderate_impact_effects(),
            },
            "genotype_distribution": genotype_summary,
            "test_genes": {
                "disease_genes": list(self.DISEASE_GENES),
                "control_genes": list(self.CONTROL_GENES),
                "total_genes": len(self.ALL_GENES),
            },
            "hpo_terms": self.HPO_TERMS,
            "probabilities": self.PROBABILITIES,
        }

        with open(output_dir / "enhanced_dataset_statistics.json", "w") as f:
            json.dump(stats, f, indent=2)

    def write_enhanced_readme(self, output_dir: Path) -> None:
        """Write comprehensive README for the enhanced dataset."""
        readme_content = f"""# Enhanced Gene Burden Test Dataset with Real Annotations

Generated on: {datetime.now().isoformat()}

## Overview

This enhanced test dataset provides comprehensive coverage for testing gene burden analysis 
functionality in VariantCentrifuge, featuring **realistic annotations sampled from real genomic data**.

### Key Enhancements

- **Real Annotation Sampling**: Authentic SnpEff annotations extracted from {self.annotation_sampler.source_file}
- **Realistic Pathogenicity Prediction**: Uses actual dbNSFP scores (CADD, SIFT, PolyPhen2, REVEL)
- **Diverse Variant Effects**: {len(self.annotation_sampler.templates)} unique effect types from real data
- **Controlled Test Outcomes**: Maintains probabilistic genotype distributions for reliable testing

## Dataset Composition

- **Total Samples**: {len(self.all_samples)} ({len(self.case_samples)} cases, {len(self.control_samples)} controls)
- **Disease Genes**: {', '.join(sorted(self.DISEASE_GENES))}
- **Control Genes**: {', '.join(sorted(self.CONTROL_GENES))}
- **Annotation Source**: Real variants from {self.annotation_sampler.source_file}

## Enhanced Features

### Realistic Annotations
- Authentic ANN fields from SnpEff annotations
- Real dbNSFP pathogenicity predictions
- Actual genomic conservation scores (GERP, PhastCons)
- Population frequency data (gnomAD)

### Effect Type Diversity
Available effect types from real data:
{chr(10).join(f"- {effect}" for effect in sorted(self.annotation_sampler.get_effect_types()))}

### Pathogenicity-Aware Genotype Generation
Genotype probabilities are adjusted based on:
- Variant impact level (HIGH, MODERATE, LOW, MODIFIER)
- CADD phred scores (>20 = likely pathogenic)
- SIFT predictions (D = deleterious)
- PolyPhen2 predictions (D = damaging)

## Files Generated

### Core Data Files
- `enhanced_test_data.vcf.gz` - VCF with realistic annotations
- `enhanced_test_data.vcf.gz.tbi` - Tabix index

### Test Infrastructure
- `run_enhanced_tests.sh` - Test runner with real annotation validation
- `enhanced_dataset_statistics.json` - Detailed statistics including annotation metrics

[Rest of files same as comprehensive dataset...]

## Expected Results

When running gene burden analysis on this enhanced dataset:

- **Disease genes** should show **significant enrichment** in cases
- **High-impact variants** in disease genes should have stronger association
- **Annotation-based filtering** should work with realistic dbNSFP scores
- **Effect prioritization** should properly rank variant consequences

## Validation

The enhanced dataset provides:
- Realistic annotation diversity for testing annotation-based filters
- Authentic pathogenicity scores for testing scoring algorithms
- Controlled genotype distributions ensuring reliable statistical results
- Comprehensive test coverage across all gene burden analysis methods

Check `enhanced_dataset_statistics.json` for detailed metrics on annotation sampling and effect distributions.
"""

        (output_dir / "README.md").write_text(readme_content)

    def generate_enhanced_dataset(self, output_dir: Path) -> None:
        """Generate the complete enhanced test dataset."""
        logger.info(f"Generating enhanced gene burden test dataset in {output_dir}")

        # Create output directory
        output_dir.mkdir(parents=True, exist_ok=True)

        # Generate enhanced components
        vcf_stats = self.create_enhanced_vcf_file(output_dir / "enhanced_test_data.vcf")
        self.create_sample_files(output_dir)
        self.create_phenotype_files(output_dir)
        self.create_hpo_term_files(output_dir)
        self.create_gene_files(output_dir)
        self.write_enhanced_statistics(output_dir, vcf_stats)
        self.write_enhanced_readme(output_dir)

        # Compress VCF
        logger.info("Compressing enhanced VCF file...")
        os.system(f"cd {output_dir} && bgzip -f enhanced_test_data.vcf && tabix -p vcf enhanced_test_data.vcf.gz")

        logger.info(f"✓ Enhanced test dataset generated in {output_dir}")
        logger.info("✓ Features realistic annotations sampled from real genomic data")
        logger.info("✓ Provides controlled test outcomes with authentic variant effects")


def main():
    """Generate enhanced test dataset with real annotation sampling."""
    parser = argparse.ArgumentParser(
        description="Generate enhanced gene burden test dataset with real annotations",
        formatter_class=argparse.RawDescriptionHelpFormatter,
        epilog=__doc__,
    )

    parser.add_argument("--output-dir", default="output", help="Output directory for enhanced test dataset (default: output)")
    parser.add_argument(
        "--annotation-source", 
        default=None,
        help="Source file with annotations (default: local anonymized templates)"
    )
    parser.add_argument(
        "--seed", type=int, default=42, help="Random seed for reproducibility (default: 42)"
    )

    args = parser.parse_args()

    # Resolve annotation source path (if provided)
    annotation_source = None
    if args.annotation_source:
        annotation_source = Path(args.annotation_source)
        if not annotation_source.is_absolute():
            # Look in current directory and parent directories
            script_dir = Path(__file__).parent
            potential_paths = [
                Path.cwd() / annotation_source,
                script_dir / annotation_source,
                script_dir.parent.parent.parent / annotation_source,
            ]
            
            for path in potential_paths:
                if path.exists():
                    annotation_source = path
                    break
            else:
                print(f"Error: Could not find annotation source file: {args.annotation_source}")
                print("Searched in:")
                for path in potential_paths:
                    print(f"  - {path}")
                sys.exit(1)
        
        annotation_source = str(annotation_source)

    # Initialize enhanced generator
    try:
        generator = EnhancedTestDataGenerator(annotation_source, seed=args.seed)
    except Exception as e:
        print(f"Error initializing generator: {e}")
        sys.exit(1)

    # Generate enhanced dataset
    output_dir = Path(args.output_dir)
    generator.generate_enhanced_dataset(output_dir)

    print(f"\n🎉 Enhanced gene burden test dataset generated!")
    print(f"📁 Location: {output_dir.absolute()}")
    print(f"🧬 Annotations sampled from: {annotation_source or 'local anonymized templates'}")
    print(f"📊 Effect types available: {len(generator.annotation_sampler.templates)}")
    print(f"📖 See README.md for detailed usage instructions")


if __name__ == "__main__":
    main()<|MERGE_RESOLUTION|>--- conflicted
+++ resolved
@@ -61,11 +61,7 @@
         # Default to local anonymized annotation templates
         if source_file is None:
             script_dir = Path(__file__).parent
-<<<<<<< HEAD
-            source_file = str(script_dir / "templates" / "annotation_templates.txt")
-=======
             source_file = str(script_dir / "test_data" / "annotation_templates.txt")
->>>>>>> 81a83dc6
         
         self.source_file = source_file
         self.templates = defaultdict(list)  # effect_type -> [AnnotationTemplate]
